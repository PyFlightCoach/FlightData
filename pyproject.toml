[project]
name = "flightdata"
version = "0.3.0"
description = "Python tools for handling flight data"
readme = "README.md"
authors = [{ name = "Thomas David", email = "thomasdavid0@gmail.com" }]
requires-python = ">=3.12"
dependencies = [
    "numpy>=2.1.3",
    "pandas>=2.2.3",
<<<<<<< HEAD
    "pfc-geometry",
=======
    "pfc-geometry>=0.2.15",
    "pfcschemas>=0.1.10",
>>>>>>> 2f18fc16
]

[project.scripts]
collect_logs = "flightdata.scripts.collect_logs:main"
flightline = "flightdata.scripts.flightline:main"

[build-system]
requires = ["hatchling"]
build-backend = "hatchling.build"


[project.optional-dependencies]
dataflash = ["ardupilot_log_reader"]

[dependency-groups]
dev = ["pytest>=8.3.3"]<|MERGE_RESOLUTION|>--- conflicted
+++ resolved
@@ -8,12 +8,8 @@
 dependencies = [
     "numpy>=2.1.3",
     "pandas>=2.2.3",
-<<<<<<< HEAD
-    "pfc-geometry",
-=======
     "pfc-geometry>=0.2.15",
     "pfcschemas>=0.1.10",
->>>>>>> 2f18fc16
 ]
 
 [project.scripts]
