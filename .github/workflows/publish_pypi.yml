#https://packaging.python.org/en/latest/guides/publishing-package-distribution-releases-using-github-actions-ci-cd-workflows/
name: Publish to PyPI and TestPyPI

on:
  push:
    branches:
      - main

jobs:
  build:
    name: Build distribution
    runs-on: ubuntu-latest

    steps:
    - uses: actions/checkout@v4
    
    - name: Set up Python
      uses: actions/setup-python@v4
      with:
        python-version: 3.x

    - name: Install dependencies
      run: pip install -r requirements.txt
    
    - name: Install pypa / build
      run: python3 -m pip install build --user
    
    - name: Build a binary wheel and a source tarball
      run: python3 -m build
    
    - name: Store the distribution packages
      uses: actions/upload-artifact@v3
      with:
        name: python-package-distributions
        path: dist/
  
  publish-to-pypi:
    name: Publish Python distribution to PyPI
    needs: build
    runs-on: ubuntu-latest
    environment:
      name: pypi
<<<<<<< HEAD
      url: https://pypi.org/p/flightdata
=======
      url: https://pypi.org/p/<package-name>  
>>>>>>> 817b5927
    permissions:
      id-token: write  # IMPORTANT: mandatory for trusted publishing

    steps:
    - name: Download all the dists
      uses: actions/download-artifact@v3
      with:
        name: python-package-distributions
        path: dist/
    - name: Publish distribution to PyPI
      uses: pypa/gh-action-pypi-publish@release/v1

  github-release:
    name: >-
      Sign the Python distribution with Sigstore
      and upload them to GitHub Release
    needs:
    - publish-to-pypi
    runs-on: ubuntu-latest

    permissions:
      contents: write  # IMPORTANT: mandatory for making GitHub Releases
      id-token: write  # IMPORTANT: mandatory for sigstore

    steps:
    - name: Download all the dists
      uses: actions/download-artifact@v3
      with:
        name: python-package-distributions
        path: dist/
    - name: Sign the dists with Sigstore
      uses: sigstore/gh-action-sigstore-python@v1.2.3
      with:
        inputs: >-
          ./dist/*.tar.gz
          ./dist/*.whl
    - name: Create GitHub Release
      env:
        GITHUB_TOKEN: ${{ github.token }}
      run: >-
        gh release create
        '${{ github.ref_name }}'
        --repo '${{ github.repository }}'
        --notes ""
    - name: Upload artifact signatures to GitHub Release
      env:
        GITHUB_TOKEN: ${{ github.token }}
      # Upload to GitHub Release using the `gh` CLI.
      # `dist/` contains the built packages, and the
      # sigstore-produced signatures and certificates.
      run: >-
        gh release upload
        '${{ github.ref_name }}' dist/**
        --repo '${{ github.repository }}'
  <|MERGE_RESOLUTION|>--- conflicted
+++ resolved
@@ -40,11 +40,7 @@
     runs-on: ubuntu-latest
     environment:
       name: pypi
-<<<<<<< HEAD
-      url: https://pypi.org/p/flightdata
-=======
       url: https://pypi.org/p/<package-name>  
->>>>>>> 817b5927
     permissions:
       id-token: write  # IMPORTANT: mandatory for trusted publishing
 
